package org.solace.scholar_ai.project_service.repository.latex;

import java.time.LocalDateTime;
import java.util.List;
import java.util.UUID;
import org.solace.scholar_ai.project_service.model.latex.LatexAiChatMessage;
import org.springframework.data.jpa.repository.JpaRepository;
import org.springframework.data.jpa.repository.Modifying;
import org.springframework.data.jpa.repository.Query;
import org.springframework.data.repository.query.Param;
import org.springframework.stereotype.Repository;

@Repository
public interface LatexAiChatMessageRepository extends JpaRepository<LatexAiChatMessage, Long> {

    /**
     * Find all messages for a session, ordered by creation time
     */
    @Query("SELECT m FROM LatexAiChatMessage m WHERE m.session.id = :sessionId ORDER BY m.createdAt ASC")
    List<LatexAiChatMessage> findBySessionIdOrderByCreatedAtAsc(@Param("sessionId") UUID sessionId);

    /**
     * Find messages by session and message type
     */
    @Query(
            "SELECT m FROM LatexAiChatMessage m WHERE m.session.id = :sessionId AND m.messageType = :messageType ORDER BY m.createdAt ASC")
    List<LatexAiChatMessage> findBySessionIdAndMessageTypeOrderByCreatedAtAsc(
            @Param("sessionId") UUID sessionId, @Param("messageType") LatexAiChatMessage.MessageType messageType);

    /**
     * Find unapplied AI messages with LaTeX suggestions
     */
    @Query("SELECT m FROM LatexAiChatMessage m WHERE m.session.id = :sessionId "
            + "AND m.messageType = 'AI' AND m.latexSuggestion IS NOT NULL "
            + "AND m.isApplied = false ORDER BY m.createdAt ASC")
    List<LatexAiChatMessage> findUnappliedAiSuggestions(@Param("sessionId") UUID sessionId);

    /**
     * Find recent messages (last N messages)
     */
    @Query("SELECT m FROM LatexAiChatMessage m WHERE m.session.id = :sessionId ORDER BY m.createdAt DESC")
    List<LatexAiChatMessage> findRecentMessages(
            @Param("sessionId") UUID sessionId, org.springframework.data.domain.Pageable pageable);

    /**
     * Count messages in a session
     */
    @Query("SELECT COUNT(m) FROM LatexAiChatMessage m WHERE m.session.id = :sessionId")
    long countBySessionId(@Param("sessionId") UUID sessionId);

    /**
     * Find messages created after a specific time
     */
    @Query(
            "SELECT m FROM LatexAiChatMessage m WHERE m.session.id = :sessionId AND m.createdAt > :afterTime ORDER BY m.createdAt ASC")
    List<LatexAiChatMessage> findBySessionIdAndCreatedAtAfterOrderByCreatedAtAsc(
            @Param("sessionId") UUID sessionId, @Param("afterTime") LocalDateTime afterTime);

    /**
     * Find AI messages with suggestions that were applied
     */
    @Query("SELECT m FROM LatexAiChatMessage m WHERE m.session.id = :sessionId "
            + "AND m.messageType = 'AI' AND m.latexSuggestion IS NOT NULL "
            + "AND m.isApplied = true ORDER BY m.createdAt DESC")
<<<<<<< HEAD
    List<LatexAiChatMessage> findAppliedAiSuggestions(@Param("sessionId") Long sessionId);

    /**
     * Delete chat messages by document IDs
     */
    @Modifying(clearAutomatically = true, flushAutomatically = true)
    @Query("DELETE FROM LatexAiChatMessage m WHERE m.session.documentId IN :documentIds")
    void deleteByDocumentIdIn(@Param("documentIds") List<Long> documentIds);
=======
    List<LatexAiChatMessage> findAppliedAiSuggestions(@Param("sessionId") UUID sessionId);
>>>>>>> b59d6e13
}<|MERGE_RESOLUTION|>--- conflicted
+++ resolved
@@ -13,65 +13,53 @@
 @Repository
 public interface LatexAiChatMessageRepository extends JpaRepository<LatexAiChatMessage, Long> {
 
-    /**
-     * Find all messages for a session, ordered by creation time
-     */
-    @Query("SELECT m FROM LatexAiChatMessage m WHERE m.session.id = :sessionId ORDER BY m.createdAt ASC")
-    List<LatexAiChatMessage> findBySessionIdOrderByCreatedAtAsc(@Param("sessionId") UUID sessionId);
+        /**
+         * Find all messages for a session, ordered by creation time
+         */
+        @Query("SELECT m FROM LatexAiChatMessage m WHERE m.session.id = :sessionId ORDER BY m.createdAt ASC")
+        List<LatexAiChatMessage> findBySessionIdOrderByCreatedAtAsc(@Param("sessionId") UUID sessionId);
 
-    /**
-     * Find messages by session and message type
-     */
-    @Query(
-            "SELECT m FROM LatexAiChatMessage m WHERE m.session.id = :sessionId AND m.messageType = :messageType ORDER BY m.createdAt ASC")
-    List<LatexAiChatMessage> findBySessionIdAndMessageTypeOrderByCreatedAtAsc(
-            @Param("sessionId") UUID sessionId, @Param("messageType") LatexAiChatMessage.MessageType messageType);
+        /**
+         * Find messages by session and message type
+         */
+        @Query("SELECT m FROM LatexAiChatMessage m WHERE m.session.id = :sessionId AND m.messageType = :messageType ORDER BY m.createdAt ASC")
+        List<LatexAiChatMessage> findBySessionIdAndMessageTypeOrderByCreatedAtAsc(
+                        @Param("sessionId") UUID sessionId,
+                        @Param("messageType") LatexAiChatMessage.MessageType messageType);
 
-    /**
-     * Find unapplied AI messages with LaTeX suggestions
-     */
-    @Query("SELECT m FROM LatexAiChatMessage m WHERE m.session.id = :sessionId "
-            + "AND m.messageType = 'AI' AND m.latexSuggestion IS NOT NULL "
-            + "AND m.isApplied = false ORDER BY m.createdAt ASC")
-    List<LatexAiChatMessage> findUnappliedAiSuggestions(@Param("sessionId") UUID sessionId);
+        /**
+         * Find unapplied AI messages with LaTeX suggestions
+         */
+        @Query("SELECT m FROM LatexAiChatMessage m WHERE m.session.id = :sessionId "
+                        + "AND m.messageType = 'AI' AND m.latexSuggestion IS NOT NULL "
+                        + "AND m.isApplied = false ORDER BY m.createdAt ASC")
+        List<LatexAiChatMessage> findUnappliedAiSuggestions(@Param("sessionId") UUID sessionId);
 
-    /**
-     * Find recent messages (last N messages)
-     */
-    @Query("SELECT m FROM LatexAiChatMessage m WHERE m.session.id = :sessionId ORDER BY m.createdAt DESC")
-    List<LatexAiChatMessage> findRecentMessages(
-            @Param("sessionId") UUID sessionId, org.springframework.data.domain.Pageable pageable);
+        /**
+         * Find recent messages (last N messages)
+         */
+        @Query("SELECT m FROM LatexAiChatMessage m WHERE m.session.id = :sessionId ORDER BY m.createdAt DESC")
+        List<LatexAiChatMessage> findRecentMessages(
+                        @Param("sessionId") UUID sessionId, org.springframework.data.domain.Pageable pageable);
 
-    /**
-     * Count messages in a session
-     */
-    @Query("SELECT COUNT(m) FROM LatexAiChatMessage m WHERE m.session.id = :sessionId")
-    long countBySessionId(@Param("sessionId") UUID sessionId);
+        /**
+         * Count messages in a session
+         */
+        @Query("SELECT COUNT(m) FROM LatexAiChatMessage m WHERE m.session.id = :sessionId")
+        long countBySessionId(@Param("sessionId") UUID sessionId);
 
-    /**
-     * Find messages created after a specific time
-     */
-    @Query(
-            "SELECT m FROM LatexAiChatMessage m WHERE m.session.id = :sessionId AND m.createdAt > :afterTime ORDER BY m.createdAt ASC")
-    List<LatexAiChatMessage> findBySessionIdAndCreatedAtAfterOrderByCreatedAtAsc(
-            @Param("sessionId") UUID sessionId, @Param("afterTime") LocalDateTime afterTime);
+        /**
+         * Find messages created after a specific time
+         */
+        @Query("SELECT m FROM LatexAiChatMessage m WHERE m.session.id = :sessionId AND m.createdAt > :afterTime ORDER BY m.createdAt ASC")
+        List<LatexAiChatMessage> findBySessionIdAndCreatedAtAfterOrderByCreatedAtAsc(
+                        @Param("sessionId") UUID sessionId, @Param("afterTime") LocalDateTime afterTime);
 
-    /**
-     * Find AI messages with suggestions that were applied
-     */
-    @Query("SELECT m FROM LatexAiChatMessage m WHERE m.session.id = :sessionId "
-            + "AND m.messageType = 'AI' AND m.latexSuggestion IS NOT NULL "
-            + "AND m.isApplied = true ORDER BY m.createdAt DESC")
-<<<<<<< HEAD
-    List<LatexAiChatMessage> findAppliedAiSuggestions(@Param("sessionId") Long sessionId);
-
-    /**
-     * Delete chat messages by document IDs
-     */
-    @Modifying(clearAutomatically = true, flushAutomatically = true)
-    @Query("DELETE FROM LatexAiChatMessage m WHERE m.session.documentId IN :documentIds")
-    void deleteByDocumentIdIn(@Param("documentIds") List<Long> documentIds);
-=======
-    List<LatexAiChatMessage> findAppliedAiSuggestions(@Param("sessionId") UUID sessionId);
->>>>>>> b59d6e13
+        /**
+         * Find AI messages with suggestions that were applied
+         */
+        @Query("SELECT m FROM LatexAiChatMessage m WHERE m.session.id = :sessionId "
+                        + "AND m.messageType = 'AI' AND m.latexSuggestion IS NOT NULL "
+                        + "AND m.isApplied = true ORDER BY m.createdAt DESC")
+        List<LatexAiChatMessage> findAppliedAiSuggestions(@Param("sessionId") UUID sessionId);
 }