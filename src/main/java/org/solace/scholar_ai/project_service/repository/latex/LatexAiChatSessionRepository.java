package org.solace.scholar_ai.project_service.repository.latex;

import java.util.List;
import java.util.Optional;
import java.util.UUID;
import org.solace.scholar_ai.project_service.model.latex.LatexAiChatSession;
import org.springframework.data.jpa.repository.JpaRepository;
import org.springframework.data.jpa.repository.Query;
import org.springframework.data.repository.query.Param;
import org.springframework.stereotype.Repository;

@Repository
public interface LatexAiChatSessionRepository extends JpaRepository<LatexAiChatSession, UUID> {

    /**
     * Find chat session by document ID
     */
    Optional<LatexAiChatSession> findByDocumentId(UUID documentId);

    /**
     * Find all chat sessions for a project
     */
    List<LatexAiChatSession> findByProjectIdAndIsActiveTrue(UUID projectId);

    /**
     * Find chat session by document ID and project ID
     */
    Optional<LatexAiChatSession> findByDocumentIdAndProjectId(UUID documentId, UUID projectId);

    /**
     * Check if a chat session exists for a document
     */
    boolean existsByDocumentId(UUID documentId);

    /**
     * Get chat session with messages loaded
     */
    @Query("SELECT s FROM LatexAiChatSession s LEFT JOIN FETCH s.messages WHERE s.documentId = :documentId")
    Optional<LatexAiChatSession> findByDocumentIdWithMessages(@Param("documentId") UUID documentId);

    /**
     * Get chat session with messages and checkpoints loaded
     * Note: Using separate queries to avoid MultipleBagFetchException
     */
    @Query("SELECT s FROM LatexAiChatSession s LEFT JOIN FETCH s.messages WHERE s.documentId = :documentId")
    Optional<LatexAiChatSession> findByDocumentIdWithMessagesAndCheckpoints(@Param("documentId") UUID documentId);

    /**
     * Get active sessions count for a project
     */
    @Query("SELECT COUNT(s) FROM LatexAiChatSession s WHERE s.projectId = :projectId AND s.isActive = true")
<<<<<<< HEAD
    long countActiveSessionsByProject(@Param("projectId") Long projectId);

    /**
     * Delete chat sessions by document IDs
     */
    void deleteByDocumentIdIn(List<Long> documentIds);
=======
    long countActiveSessionsByProject(@Param("projectId") UUID projectId);
>>>>>>> b59d6e13
}<|MERGE_RESOLUTION|>--- conflicted
+++ resolved
@@ -49,14 +49,5 @@
      * Get active sessions count for a project
      */
     @Query("SELECT COUNT(s) FROM LatexAiChatSession s WHERE s.projectId = :projectId AND s.isActive = true")
-<<<<<<< HEAD
-    long countActiveSessionsByProject(@Param("projectId") Long projectId);
-
-    /**
-     * Delete chat sessions by document IDs
-     */
-    void deleteByDocumentIdIn(List<Long> documentIds);
-=======
     long countActiveSessionsByProject(@Param("projectId") UUID projectId);
->>>>>>> b59d6e13
 }