# Multi-stage build for Project Service
# Stage 1: Build the application
FROM eclipse-temurin:21-jdk AS builder

# Set working directory
WORKDIR /app

# Copy Maven files for dependency caching
COPY pom.xml .
COPY mvnw .
COPY .mvn .mvn

# Make mvnw executable
RUN chmod +x ./mvnw

# Download dependencies (this layer will be cached if pom.xml doesn't change)
RUN ./mvnw dependency:go-offline -B

# Copy source code
COPY src ./src

# Apply spotless formatting to fix any formatting issues
RUN ./mvnw spotless:apply -B

# Build the application with thin jar
RUN ./mvnw clean package -DskipTests

# Stage 2: Runtime image
FROM eclipse-temurin:21-jre

<<<<<<< HEAD
# ---- Metadata labels for cleanup & observability ----
LABEL service="project-service" \
      maintainer="ScholarAI <dev@scholarai.local>" \
      version="0.0.1-SNAPSHOT" \
      description="Project Service for ScholarAI"

# Install curl for health checks (minimal installation)
=======
# Install curl for health checks and comprehensive LaTeX (TeX Live) for PDF compilation
>>>>>>> b59d6e13
RUN apt-get update && \
    apt-get install -y --no-install-recommends \
        curl \
        texlive-full && \
    rm -rf /var/lib/apt/lists/* && \
    apt-get clean

# Create non-root user
RUN addgroup --system spring && adduser --system spring --ingroup spring

# Set working directory
WORKDIR /app

# Copy only the built jar from builder stage
COPY --from=builder /app/target/project_service-0.0.1-SNAPSHOT.jar app.jar

# Change ownership to spring user
RUN chown spring:spring app.jar

# Switch to non-root user
USER spring:spring

# Expose port
EXPOSE 8083

# Health check
HEALTHCHECK --interval=30s --timeout=10s --start-period=30s --retries=3 \
  CMD curl -f http://localhost:8083/actuator/health || exit 1

# Run the application
ENTRYPOINT ["java", "-jar", "app.jar"]<|MERGE_RESOLUTION|>--- conflicted
+++ resolved
@@ -28,7 +28,6 @@
 # Stage 2: Runtime image
 FROM eclipse-temurin:21-jre
 
-<<<<<<< HEAD
 # ---- Metadata labels for cleanup & observability ----
 LABEL service="project-service" \
       maintainer="ScholarAI <dev@scholarai.local>" \
@@ -36,9 +35,6 @@
       description="Project Service for ScholarAI"
 
 # Install curl for health checks (minimal installation)
-=======
-# Install curl for health checks and comprehensive LaTeX (TeX Live) for PDF compilation
->>>>>>> b59d6e13
 RUN apt-get update && \
     apt-get install -y --no-install-recommends \
         curl \
